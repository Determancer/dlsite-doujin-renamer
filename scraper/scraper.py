--- conflicted
+++ resolved
@@ -2,7 +2,6 @@
 import os
 import contextlib
 import time
-from pathlib import Path
 from urllib.request import getproxies
 from typing import Union
 
@@ -171,7 +170,6 @@
         rjcode = rjcode.upper()
         if not Dlsite.RJCODE_PATTERN.fullmatch(rjcode):
             raise ValueError
-<<<<<<< HEAD
         icon_path = os.path.join(icon_dir + "\\@folder-icon-" + rjcode + '.ico')
         if not os.path.exists(icon_path):
             html = self.__request_work_page(rjcode)
@@ -184,19 +182,4 @@
             new_im = img.new('RGBA', (size, size), (255, 255, 255, 0))
             new_im.paste(image, ((size - x) // 2, (size - y) // 2))
             new_im.save(icon_path)
-            return jpg_path # 返回值用于后续删存操作
-=======
-        html = self.__request_work_page(rjcode)
-        imgurl = self.__parse_icon(html)
-        jpg_path = os.path.join(icon_dir + "\\" + rjcode + '.jpg')
-        self.urlretrieve(imgurl, jpg_path) # 爬取作品图片
-        image = img.open(jpg_path)
-        icon_path = Path(os.path.join(icon_dir, f'@folder-icon-{rjcode}.ico'))
-        x, y = image.size
-        size = max(x, y)
-        new_im = img.new('RGBA', (size, size), (255, 255, 255, 0))
-        new_im.paste(image, ((size - x) // 2, (size - y) // 2))
-        icon_path.unlink(missing_ok=True)  # 删除旧的 .ico 文件
-        new_im.save(icon_path)
-        return jpg_path # 返回值用于后续删存操作
->>>>>>> d0250580
+            return jpg_path # 返回值用于后续删存操作